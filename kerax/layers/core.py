--- conflicted
+++ resolved
@@ -1,12 +1,8 @@
 import operator as op
 from functools import reduce
-<<<<<<< HEAD
 from typing import Any, Callable, Tuple, Union
-=======
-from typing import Any, Callable, List, Tuple, Union
->>>>>>> b3e4487c
-
-from jax import lax, jit
+
+from jax import jit, lax
 from jax import numpy as jnp
 from jax import random
 from jax.example_libraries import stax
@@ -17,8 +13,6 @@
 from kerax.engine.containers import NodeContainer, Weight
 from kerax.initializers import Initializer, initializers
 from numpy import ndarray
-
-
 
 
 class InputSpec:
@@ -413,11 +407,7 @@
     def input_shape(self):
         return self._input_shape
 
-<<<<<<< HEAD
-    def build(self, input_shape: Tuple):
-=======
-    def build(self, input_shape: tuple):
->>>>>>> b3e4487c
+    def build(self, input_shape: Tuple):
         if not isinstance(input_shape, list) or len(input_shape) <= 1:
             raise Exception('Input shapes should be passed as a list with more than one value in it to the build() method')
         else:
@@ -433,19 +423,11 @@
     def concatenate_op(self, params: Tuple, inputs: DeviceArray):
         return jnp.concatenate(inputs, axis=self.axis)
 
-<<<<<<< HEAD
     def call(self, inputs: DeviceArray):
         self.output = self.concatenate_op(self.params, inputs)
         return self.output
 
     def call_with_external_weights(self, params: Tuple, inputs: DeviceArray):
-=======
-    def call(self, inputs: DeviceArray,  *args, **kwargs):
-        self.output = self.concatenate_op(self.params, inputs)
-        return self.output
-
-    def call_with_external_weights(self, params: Tuple, inputs: DeviceArray, *args, **kwargs):
->>>>>>> b3e4487c
         self.output = self.concatenate_op(params, inputs)
         return self.output
 
@@ -462,7 +444,6 @@
     def compute_output_shape(self):
         return self._output_shape
 
-<<<<<<< HEAD
     def add_op(self, params: Tuple, inputs: DeviceArray):
         inputs = jnp.stack(inputs, axis=0)
         return jnp.sum(inputs, axis=0)
@@ -474,29 +455,12 @@
             first_shape = input_shape[0]
             for curr_shape in input_shape[1:]:
                 if curr_shape != first_shape:
-=======
-    def add_op(self, params: tuple, inputs: DeviceArray):
-        inputs = jnp.stack(inputs, axis=0)
-        return jnp.sum(inputs, axis=0)
-
-    def build(self, input_shape: tuple):
-        if not isinstance(input_shape, list) or len(input_shape) <= 1:
-            raise Exception('Input shapes should be passed as a list with more than one value in it to the build() method')
-        else:
-            first_shape = input_shape[0][-1]
-            for curr_shape in input_shape[1:]:
-                if curr_shape[-1] != first_shape:
->>>>>>> b3e4487c
                     raise Exception('Input shapes should have the same last dimension')
 
         self._input_shape, self._output_shape = input_shape[0], input_shape[0]
         self.built = True
 
-<<<<<<< HEAD
-    def call(self, inputs: DeviceArray):
-=======
-    def call(self, inputs: DeviceArray, *args, **kwargs):
->>>>>>> b3e4487c
+    def call(self, inputs: DeviceArray):
         self.output = self.add_op(self._params, inputs)
         return self.output
 
